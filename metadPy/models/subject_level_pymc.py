# Author: Nicolas Legrand <nicolas.legrand@cfin.au.dk>

import aesara.tensor as at
<<<<<<< HEAD
from pymc import (
    Binomial,
    Deterministic,
    HalfNormal,
    Model,
    Multinomial,
    Normal,
    math,
    sample,
)
=======
from pymc import Binomial, Deterministic, HalfNormal, Model, Multinomial, Normal, sample
>>>>>>> d0da36e4


def phi(x):
    """Cumulative normal distribution"""
    return 0.5 + 0.5 * at.erf(x / at.sqrt(2))


def hmetad_subjectLevel(
    data, sample_model=True, num_samples: int = 1000, num_chains: int = 4, **kwargs
):
    """Bayesian modeling of meta-d' (subject level).

    This is an internal function. The subject-level model must be called using
    :py:func:`metadPy.bayesian.hmetad`.

    Parameters
    ----------
    data : dict
        Response data.
    sample_model : boolean
        If `False`, only the model is returned without sampling.
    num_samples : int
        The number of samples per chains to draw (defaults to `1000`).
    num_chains : int
        The number of chains (defaults to `4`).
    **kwargs : keyword arguments
        All keyword arguments are passed to `func::pymc.sampling.sample`.

    Returns
    -------
    model : :py:class:`pymc.Model` instance
        The pymc model. Encapsulates the variables and likelihood factors.
    trace : :py:class:`pymc.backends.base.MultiTrace` or
        :py:class:`arviz.InferenceData`
        A `MultiTrace` or `ArviZ InferenceData` object that contains the samples.

    References
    ----------
    .. [#] Fleming, S.M. (2017) HMeta-d: hierarchical Bayesian estimation
    of metacognitive efficiency from confidence ratings, Neuroscience of
    Consciousness, 3(1) nix007, https://doi.org/10.1093/nc/nix007

    """
    nRatings = data["nratings"]
    with Model() as model:

        # Type 1 priors
        c1 = Normal("c1", mu=0.0, tau=2, shape=())
        d1 = Normal("d1", mu=0.0, tau=0.5, shape=())

        # TYPE 1 SDT BINOMIAL MODEL
        h = phi(d1 / 2 - c1)
        f = phi(-d1 / 2 - c1)
        Binomial("H", n=data["S"], p=h, observed=data["H"], shape=())
        Binomial("FA", n=data["N"], p=f, observed=data["FA"], shape=())

        # Type 2 priors
        meta_d = Normal("meta_d", mu=d1, tau=2, shape=())

        # Specify ordered prior on criteria
        # bounded above and below by Type 1 c1
        cS1_hn = HalfNormal(
            "cS1_hn",
            tau=2,
            shape=nRatings - 1,
        )
        cS1 = Deterministic("cS1", at.sort(-cS1_hn) + (c1 - data["Tol"]))

        cS2_hn = HalfNormal(
            "cS2_hn",
            tau=2,
            shape=nRatings - 1,
        )
        cS2 = Deterministic("cS2", at.sort(cS2_hn) + (c1 - data["Tol"]))

        # Means of SDT distributions
        S2mu = at.flatten(meta_d / 2, 1)
        S1mu = at.flatten(-meta_d / 2, 1)

        # Calculate normalisation constants
        C_area_rS1 = phi(c1 - S1mu)
        I_area_rS1 = phi(c1 - S2mu)
        C_area_rS2 = 1 - phi(c1 - S2mu)
        I_area_rS2 = 1 - phi(c1 - S1mu)

        # Get nC_rS1 probs
        nC_rS1 = phi(cS1 - S1mu) / C_area_rS1
<<<<<<< HEAD
        nC_rS1 = at.concatenate(
            (
                phi(cS1[0] - S1mu) / C_area_rS1,
                nC_rS1[1:] - nC_rS1[:-1],
                ((phi(c1 - S1mu) - phi(cS1[(nRatings - 2)] - S1mu)) / C_area_rS1),
=======
        nC_rS1 = Deterministic(
            "nC_rS1",
            at.concatenate(
                (
                    [
                        phi(cS1[0] - S1mu) / C_area_rS1,
                        nC_rS1[1:] - nC_rS1[:-1],
                        (
                            (phi(c1 - S1mu) - phi(cS1[(nRatings - 2)] - S1mu))
                            / C_area_rS1
                        ),
                    ]
                ),
                axis=0,
>>>>>>> d0da36e4
            ),
            axis=0,
        )

        # Get nI_rS2 probs
        nI_rS2 = (1 - phi(cS2 - S1mu)) / I_area_rS2
<<<<<<< HEAD
        nI_rS2 = at.concatenate(
            (
                ((1 - phi(c1 - S1mu)) - (1 - phi(cS2[0] - S1mu))) / I_area_rS2,
                nI_rS2[:-1] - (1 - phi(cS2[1:] - S1mu)) / I_area_rS2,
                (1 - phi(cS2[nRatings - 2] - S1mu)) / I_area_rS2,
=======
        nI_rS2 = Deterministic(
            "nI_rS2",
            at.concatenate(
                (
                    [
                        ((1 - phi(c1 - S1mu)) - (1 - phi(cS2[0] - S1mu))) / I_area_rS2,
                        nI_rS2[:-1] - (1 - phi(cS2[1:] - S1mu)) / I_area_rS2,
                        (1 - phi(cS2[nRatings - 2] - S1mu)) / I_area_rS2,
                    ]
                ),
                axis=0,
>>>>>>> d0da36e4
            ),
            axis=0,
        )

        # Get nI_rS1 probs
        nI_rS1 = (-phi(cS1 - S2mu)) / I_area_rS1
<<<<<<< HEAD
        nI_rS1 = at.concatenate(
            (
                phi(cS1[0] - S2mu) / I_area_rS1,
                nI_rS1[:-1] + (phi(cS1[1:] - S2mu)) / I_area_rS1,
                (phi(c1 - S2mu) - phi(cS1[(nRatings - 2)] - S2mu)) / I_area_rS1,
=======
        nI_rS1 = Deterministic(
            "nI_rS1",
            at.concatenate(
                (
                    [
                        phi(cS1[0] - S2mu) / I_area_rS1,
                        nI_rS1[:-1] + (phi(cS1[1:] - S2mu)) / I_area_rS1,
                        (phi(c1 - S2mu) - phi(cS1[(nRatings - 2)] - S2mu)) / I_area_rS1,
                    ]
                ),
                axis=0,
>>>>>>> d0da36e4
            ),
            axis=0,
        )

        # Get nC_rS2 probs
        nC_rS2 = (1 - phi(cS2 - S2mu)) / C_area_rS2
<<<<<<< HEAD
        nC_rS2 = at.concatenate(
            (
                ((1 - phi(c1 - S2mu)) - (1 - phi(cS2[0] - S2mu))) / C_area_rS2,
                nC_rS2[:-1] - ((1 - phi(cS2[1:] - S2mu)) / C_area_rS2),
                (1 - phi(cS2[nRatings - 2] - S2mu)) / C_area_rS2,
=======
        nC_rS2 = Deterministic(
            "nC_rS2",
            at.concatenate(
                (
                    [
                        ((1 - phi(c1 - S2mu)) - (1 - phi(cS2[0] - S2mu))) / C_area_rS2,
                        nC_rS2[:-1] - ((1 - phi(cS2[1:] - S2mu)) / C_area_rS2),
                        (1 - phi(cS2[nRatings - 2] - S2mu)) / C_area_rS2,
                    ]
                ),
                axis=0,
>>>>>>> d0da36e4
            ),
            axis=0,
        )

        # Avoid underflow of probabilities
        nC_rS1 = at.switch(nC_rS1 < data["Tol"], data["Tol"], nC_rS1)
        nI_rS2 = at.switch(nI_rS2 < data["Tol"], data["Tol"], nI_rS2)
        nI_rS1 = at.switch(nI_rS1 < data["Tol"], data["Tol"], nI_rS1)
        nC_rS2 = at.switch(nC_rS2 < data["Tol"], data["Tol"], nC_rS2)

        # TYPE 2 SDT MODEL (META-D)
        # Multinomial likelihood for response counts ordered as c(nR_S1,nR_S2)
        Multinomial(
            "CR_counts",
            n=data["CR"],
            p=nC_rS1,
            shape=nRatings,
            dims="ratings",
            observed=data["counts"][:nRatings],
        )
        Multinomial(
            "FA_counts",
<<<<<<< HEAD
            n=data["FA"],
=======
            n=FA,
>>>>>>> d0da36e4
            p=nI_rS2,
            shape=nRatings,
            dims="ratings",
            observed=data["counts"][nRatings : nRatings * 2],
        )
        Multinomial(
            "M_counts",
            n=data["M"],
            p=nI_rS1,
            shape=nRatings,
            dims="ratings",
            observed=data["counts"][nRatings * 2 : nRatings * 3],
        )
        Multinomial(
            "H_counts",
<<<<<<< HEAD
            n=data["H"],
=======
            n=H,
>>>>>>> d0da36e4
            p=nC_rS2,
            shape=nRatings,
            dims="ratings",
            observed=data["counts"][nRatings * 3 : nRatings * 4],
        )

        if sample_model is True:
            trace = sample(
<<<<<<< HEAD
                trace=[d1, c1, meta_d, cS1, cS2],
=======
                #trace=[meta_d, cS1, cS2],
>>>>>>> d0da36e4
                return_inferencedata=True,
                chains=num_chains,
                draws=num_samples,
                **kwargs
            )

            return model, trace

        else:
            return model<|MERGE_RESOLUTION|>--- conflicted
+++ resolved
@@ -1,20 +1,7 @@
 # Author: Nicolas Legrand <nicolas.legrand@cfin.au.dk>
 
 import aesara.tensor as at
-<<<<<<< HEAD
-from pymc import (
-    Binomial,
-    Deterministic,
-    HalfNormal,
-    Model,
-    Multinomial,
-    Normal,
-    math,
-    sample,
-)
-=======
 from pymc import Binomial, Deterministic, HalfNormal, Model, Multinomial, Normal, sample
->>>>>>> d0da36e4
 
 
 def phi(x):
@@ -102,13 +89,6 @@
 
         # Get nC_rS1 probs
         nC_rS1 = phi(cS1 - S1mu) / C_area_rS1
-<<<<<<< HEAD
-        nC_rS1 = at.concatenate(
-            (
-                phi(cS1[0] - S1mu) / C_area_rS1,
-                nC_rS1[1:] - nC_rS1[:-1],
-                ((phi(c1 - S1mu) - phi(cS1[(nRatings - 2)] - S1mu)) / C_area_rS1),
-=======
         nC_rS1 = Deterministic(
             "nC_rS1",
             at.concatenate(
@@ -123,20 +103,12 @@
                     ]
                 ),
                 axis=0,
->>>>>>> d0da36e4
             ),
             axis=0,
         )
 
         # Get nI_rS2 probs
         nI_rS2 = (1 - phi(cS2 - S1mu)) / I_area_rS2
-<<<<<<< HEAD
-        nI_rS2 = at.concatenate(
-            (
-                ((1 - phi(c1 - S1mu)) - (1 - phi(cS2[0] - S1mu))) / I_area_rS2,
-                nI_rS2[:-1] - (1 - phi(cS2[1:] - S1mu)) / I_area_rS2,
-                (1 - phi(cS2[nRatings - 2] - S1mu)) / I_area_rS2,
-=======
         nI_rS2 = Deterministic(
             "nI_rS2",
             at.concatenate(
@@ -148,20 +120,12 @@
                     ]
                 ),
                 axis=0,
->>>>>>> d0da36e4
             ),
             axis=0,
         )
 
         # Get nI_rS1 probs
         nI_rS1 = (-phi(cS1 - S2mu)) / I_area_rS1
-<<<<<<< HEAD
-        nI_rS1 = at.concatenate(
-            (
-                phi(cS1[0] - S2mu) / I_area_rS1,
-                nI_rS1[:-1] + (phi(cS1[1:] - S2mu)) / I_area_rS1,
-                (phi(c1 - S2mu) - phi(cS1[(nRatings - 2)] - S2mu)) / I_area_rS1,
-=======
         nI_rS1 = Deterministic(
             "nI_rS1",
             at.concatenate(
@@ -173,20 +137,12 @@
                     ]
                 ),
                 axis=0,
->>>>>>> d0da36e4
             ),
             axis=0,
         )
 
         # Get nC_rS2 probs
         nC_rS2 = (1 - phi(cS2 - S2mu)) / C_area_rS2
-<<<<<<< HEAD
-        nC_rS2 = at.concatenate(
-            (
-                ((1 - phi(c1 - S2mu)) - (1 - phi(cS2[0] - S2mu))) / C_area_rS2,
-                nC_rS2[:-1] - ((1 - phi(cS2[1:] - S2mu)) / C_area_rS2),
-                (1 - phi(cS2[nRatings - 2] - S2mu)) / C_area_rS2,
-=======
         nC_rS2 = Deterministic(
             "nC_rS2",
             at.concatenate(
@@ -198,7 +154,6 @@
                     ]
                 ),
                 axis=0,
->>>>>>> d0da36e4
             ),
             axis=0,
         )
@@ -221,11 +176,7 @@
         )
         Multinomial(
             "FA_counts",
-<<<<<<< HEAD
-            n=data["FA"],
-=======
             n=FA,
->>>>>>> d0da36e4
             p=nI_rS2,
             shape=nRatings,
             dims="ratings",
@@ -241,11 +192,7 @@
         )
         Multinomial(
             "H_counts",
-<<<<<<< HEAD
-            n=data["H"],
-=======
             n=H,
->>>>>>> d0da36e4
             p=nC_rS2,
             shape=nRatings,
             dims="ratings",
@@ -254,11 +201,7 @@
 
         if sample_model is True:
             trace = sample(
-<<<<<<< HEAD
-                trace=[d1, c1, meta_d, cS1, cS2],
-=======
                 #trace=[meta_d, cS1, cS2],
->>>>>>> d0da36e4
                 return_inferencedata=True,
                 chains=num_chains,
                 draws=num_samples,
